/*
 * Licensed to the Apache Software Foundation (ASF) under one or more
 * contributor license agreements.  See the NOTICE file distributed with
 * this work for additional information regarding copyright ownership.
 * The ASF licenses this file to You under the Apache License, Version 2.0
 * (the "License"); you may not use this file except in compliance with
 * the License.  You may obtain a copy of the License at
 *
 *    http://www.apache.org/licenses/LICENSE-2.0
 *
 * Unless required by applicable law or agreed to in writing, software
 * distributed under the License is distributed on an "AS IS" BASIS,
 * WITHOUT WARRANTIES OR CONDITIONS OF ANY KIND, either express or implied.
 * See the License for the specific language governing permissions and
 * limitations under the License.
 */

package org.apache.spark.deploy

import akka.actor.{ActorRef, Props, Actor, ActorSystem, Terminated}

import org.apache.spark.deploy.worker.Worker
import org.apache.spark.deploy.master.Master
import org.apache.spark.util.{Utils, AkkaUtils}
import org.apache.spark.{Logging}

import scala.collection.mutable.ArrayBuffer

/**
 * Testing class that creates a Spark standalone process in-cluster (that is, running the
 * spark.deploy.master.Master and spark.deploy.worker.Workers in the same JVMs). Executors launched
 * by the Workers still run in separate JVMs. This can be used to test distributed operation and
 * fault recovery without spinning up a lot of processes.
 */
private[spark]
class LocalSparkCluster(numWorkers: Int, coresPerWorker: Int, memoryPerWorker: Int) extends Logging {

  private val localHostname = Utils.localHostName()
  private val masterActorSystems = ArrayBuffer[ActorSystem]()
  private val workerActorSystems = ArrayBuffer[ActorSystem]()
<<<<<<< HEAD

  def start(): String = {
=======
  
  def start(): Array[String] = {
>>>>>>> 3d4ad84b
    logInfo("Starting a local Spark cluster with " + numWorkers + " workers.")

    /* Start the Master */
    val (masterSystem, masterPort, _) = Master.startSystemAndActor(localHostname, 0, 0)
    masterActorSystems += masterSystem
    val masterUrl = "spark://" + localHostname + ":" + masterPort
    val masters = Array(masterUrl)

    /* Start the Workers */
    for (workerNum <- 1 to numWorkers) {
      val (workerSystem, _) = Worker.startSystemAndActor(localHostname, 0, 0, coresPerWorker,
        memoryPerWorker, masters, null, Some(workerNum))
      workerActorSystems += workerSystem
    }

    return masters
  }

  def stop() {
    logInfo("Shutting down local Spark cluster.")
    // Stop the workers before the master so they don't get upset that it disconnected
    // TODO: In Akka 2.1.x, ActorSystem.awaitTermination hangs when you have remote actors!
    //       This is unfortunate, but for now we just comment it out.
    workerActorSystems.foreach(_.shutdown())
    //workerActorSystems.foreach(_.awaitTermination())
    masterActorSystems.foreach(_.shutdown())
    //masterActorSystems.foreach(_.awaitTermination())
    masterActorSystems.clear()
    workerActorSystems.clear()
  }
}<|MERGE_RESOLUTION|>--- conflicted
+++ resolved
@@ -38,13 +38,8 @@
   private val localHostname = Utils.localHostName()
   private val masterActorSystems = ArrayBuffer[ActorSystem]()
   private val workerActorSystems = ArrayBuffer[ActorSystem]()
-<<<<<<< HEAD
 
-  def start(): String = {
-=======
-  
   def start(): Array[String] = {
->>>>>>> 3d4ad84b
     logInfo("Starting a local Spark cluster with " + numWorkers + " workers.")
 
     /* Start the Master */
